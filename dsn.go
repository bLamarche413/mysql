// Go MySQL Driver - A MySQL-Driver for Go's database/sql package
//
// Copyright 2016 The Go-MySQL-Driver Authors. All rights reserved.
//
// This Source Code Form is subject to the terms of the Mozilla Public
// License, v. 2.0. If a copy of the MPL was not distributed with this file,
// You can obtain one at http://mozilla.org/MPL/2.0/.

package mysql

import (
	"bytes"
	"crypto/tls"
	"errors"
	"fmt"
	"net"
	"net/url"
	"sort"
	"strconv"
	"strings"
	"time"
)

var (
	errInvalidDSNUnescaped       = errors.New("invalid DSN: did you forget to escape a param value?")
	errInvalidDSNAddr            = errors.New("invalid DSN: network address not terminated (missing closing brace)")
	errInvalidDSNNoSlash         = errors.New("invalid DSN: missing the slash separating the database name")
	errInvalidDSNUnsafeCollation = errors.New("invalid DSN: interpolateParams can not be used with unsafe collations")
)

// Config is a configuration parsed from a DSN string.
// If a new Config is created instead of being parsed from a DSN string,
// the NewConfig function should be used, which sets default values.
type Config struct {
	User             string            // Username
	Passwd           string            // Password (requires User)
	Net              string            // Network type
	Addr             string            // Network address (requires Net)
	DBName           string            // Database name
	Params           map[string]string // Connection parameters
	Collation        string            // Connection collation
	Loc              *time.Location    // Location for time.Time values
	MaxAllowedPacket int               // Max packet size allowed
	TLSConfig        string            // TLS configuration name
	tls              *tls.Config       // TLS configuration
	Timeout          time.Duration     // Dial timeout
	ReadTimeout      time.Duration     // I/O read timeout
	WriteTimeout     time.Duration     // I/O write timeout

	AllowAllFiles           bool // Allow all files to be used with LOAD DATA LOCAL INFILE
	AllowCleartextPasswords bool // Allows the cleartext client side plugin
	AllowNativePasswords    bool // Allows the native password authentication method
	AllowOldPasswords       bool // Allows the old insecure password method
	ClientFoundRows         bool // Return number of matching rows instead of rows changed
	ColumnsWithAlias        bool // Prepend table alias to column names
	InterpolateParams       bool // Interpolate placeholders into query string
	MultiStatements         bool // Allow multiple statements in one query
	ParseTime               bool // Parse time values to time.Time
	RejectReadOnly          bool // Reject read-only connections
<<<<<<< HEAD
	Strict                  bool // Return warnings as errors
	Compression             bool // Compress packets
=======
}

// NewConfig creates a new Config and sets default values.
func NewConfig() *Config {
	return &Config{
		Collation:            defaultCollation,
		Loc:                  time.UTC,
		AllowNativePasswords: true,
	}
}

func (cfg *Config) normalize() error {
	if cfg.InterpolateParams && unsafeCollations[cfg.Collation] {
		return errInvalidDSNUnsafeCollation
	}

	// Set default network if empty
	if cfg.Net == "" {
		cfg.Net = "tcp"
	}

	// Set default address if empty
	if cfg.Addr == "" {
		switch cfg.Net {
		case "tcp":
			cfg.Addr = "127.0.0.1:3306"
		case "unix":
			cfg.Addr = "/tmp/mysql.sock"
		default:
			return errors.New("default addr for network '" + cfg.Net + "' unknown")
		}

	} else if cfg.Net == "tcp" {
		cfg.Addr = ensureHavePort(cfg.Addr)
	}

	return nil
>>>>>>> ee359f95
}

// FormatDSN formats the given Config into a DSN string which can be passed to
// the driver.
func (cfg *Config) FormatDSN() string {
	var buf bytes.Buffer

	// [username[:password]@]
	if len(cfg.User) > 0 {
		buf.WriteString(cfg.User)
		if len(cfg.Passwd) > 0 {
			buf.WriteByte(':')
			buf.WriteString(cfg.Passwd)
		}
		buf.WriteByte('@')
	}

	// [protocol[(address)]]
	if len(cfg.Net) > 0 {
		buf.WriteString(cfg.Net)
		if len(cfg.Addr) > 0 {
			buf.WriteByte('(')
			buf.WriteString(cfg.Addr)
			buf.WriteByte(')')
		}
	}

	// /dbname
	buf.WriteByte('/')
	buf.WriteString(cfg.DBName)

	// [?param1=value1&...&paramN=valueN]
	hasParam := false

	if cfg.AllowAllFiles {
		hasParam = true
		buf.WriteString("?allowAllFiles=true")
	}

	if cfg.AllowCleartextPasswords {
		if hasParam {
			buf.WriteString("&allowCleartextPasswords=true")
		} else {
			hasParam = true
			buf.WriteString("?allowCleartextPasswords=true")
		}
	}

	if !cfg.AllowNativePasswords {
		if hasParam {
			buf.WriteString("&allowNativePasswords=false")
		} else {
			hasParam = true
			buf.WriteString("?allowNativePasswords=false")
		}
	}

	if cfg.AllowOldPasswords {
		if hasParam {
			buf.WriteString("&allowOldPasswords=true")
		} else {
			hasParam = true
			buf.WriteString("?allowOldPasswords=true")
		}
	}

	if cfg.ClientFoundRows {
		if hasParam {
			buf.WriteString("&clientFoundRows=true")
		} else {
			hasParam = true
			buf.WriteString("?clientFoundRows=true")
		}
	}

	if col := cfg.Collation; col != defaultCollation && len(col) > 0 {
		if hasParam {
			buf.WriteString("&collation=")
		} else {
			hasParam = true
			buf.WriteString("?collation=")
		}
		buf.WriteString(col)
	}

	if cfg.ColumnsWithAlias {
		if hasParam {
			buf.WriteString("&columnsWithAlias=true")
		} else {
			hasParam = true
			buf.WriteString("?columnsWithAlias=true")
		}
	}

	if cfg.InterpolateParams {
		if hasParam {
			buf.WriteString("&interpolateParams=true")
		} else {
			hasParam = true
			buf.WriteString("?interpolateParams=true")
		}
	}

	if cfg.Loc != time.UTC && cfg.Loc != nil {
		if hasParam {
			buf.WriteString("&loc=")
		} else {
			hasParam = true
			buf.WriteString("?loc=")
		}
		buf.WriteString(url.QueryEscape(cfg.Loc.String()))
	}

	if cfg.MultiStatements {
		if hasParam {
			buf.WriteString("&multiStatements=true")
		} else {
			hasParam = true
			buf.WriteString("?multiStatements=true")
		}
	}

	if cfg.ParseTime {
		if hasParam {
			buf.WriteString("&parseTime=true")
		} else {
			hasParam = true
			buf.WriteString("?parseTime=true")
		}
	}

	if cfg.ReadTimeout > 0 {
		if hasParam {
			buf.WriteString("&readTimeout=")
		} else {
			hasParam = true
			buf.WriteString("?readTimeout=")
		}
		buf.WriteString(cfg.ReadTimeout.String())
	}

	if cfg.RejectReadOnly {
		if hasParam {
			buf.WriteString("&rejectReadOnly=true")
		} else {
			hasParam = true
			buf.WriteString("?rejectReadOnly=true")
		}
	}

	if cfg.Timeout > 0 {
		if hasParam {
			buf.WriteString("&timeout=")
		} else {
			hasParam = true
			buf.WriteString("?timeout=")
		}
		buf.WriteString(cfg.Timeout.String())
	}

	if len(cfg.TLSConfig) > 0 {
		if hasParam {
			buf.WriteString("&tls=")
		} else {
			hasParam = true
			buf.WriteString("?tls=")
		}
		buf.WriteString(url.QueryEscape(cfg.TLSConfig))
	}

	if cfg.WriteTimeout > 0 {
		if hasParam {
			buf.WriteString("&writeTimeout=")
		} else {
			hasParam = true
			buf.WriteString("?writeTimeout=")
		}
		buf.WriteString(cfg.WriteTimeout.String())
	}

	if cfg.MaxAllowedPacket > 0 {
		if hasParam {
			buf.WriteString("&maxAllowedPacket=")
		} else {
			hasParam = true
			buf.WriteString("?maxAllowedPacket=")
		}
		buf.WriteString(strconv.Itoa(cfg.MaxAllowedPacket))

	}

	// other params
	if cfg.Params != nil {
		var params []string
		for param := range cfg.Params {
			params = append(params, param)
		}
		sort.Strings(params)
		for _, param := range params {
			if hasParam {
				buf.WriteByte('&')
			} else {
				hasParam = true
				buf.WriteByte('?')
			}

			buf.WriteString(param)
			buf.WriteByte('=')
			buf.WriteString(url.QueryEscape(cfg.Params[param]))
		}
	}

	return buf.String()
}

// ParseDSN parses the DSN string to a Config
func ParseDSN(dsn string) (cfg *Config, err error) {
	// New config with some default values
	cfg = NewConfig()

	// [user[:password]@][net[(addr)]]/dbname[?param1=value1&paramN=valueN]
	// Find the last '/' (since the password or the net addr might contain a '/')
	foundSlash := false
	for i := len(dsn) - 1; i >= 0; i-- {
		if dsn[i] == '/' {
			foundSlash = true
			var j, k int

			// left part is empty if i <= 0
			if i > 0 {
				// [username[:password]@][protocol[(address)]]
				// Find the last '@' in dsn[:i]
				for j = i; j >= 0; j-- {
					if dsn[j] == '@' {
						// username[:password]
						// Find the first ':' in dsn[:j]
						for k = 0; k < j; k++ {
							if dsn[k] == ':' {
								cfg.Passwd = dsn[k+1 : j]
								break
							}
						}
						cfg.User = dsn[:k]

						break
					}
				}

				// [protocol[(address)]]
				// Find the first '(' in dsn[j+1:i]
				for k = j + 1; k < i; k++ {
					if dsn[k] == '(' {
						// dsn[i-1] must be == ')' if an address is specified
						if dsn[i-1] != ')' {
							if strings.ContainsRune(dsn[k+1:i], ')') {
								return nil, errInvalidDSNUnescaped
							}
							return nil, errInvalidDSNAddr
						}
						cfg.Addr = dsn[k+1 : i-1]
						break
					}
				}
				cfg.Net = dsn[j+1 : k]
			}

			// dbname[?param1=value1&...&paramN=valueN]
			// Find the first '?' in dsn[i+1:]
			for j = i + 1; j < len(dsn); j++ {
				if dsn[j] == '?' {
					if err = parseDSNParams(cfg, dsn[j+1:]); err != nil {
						return
					}
					break
				}
			}
			cfg.DBName = dsn[i+1 : j]

			break
		}
	}

	if !foundSlash && len(dsn) > 0 {
		return nil, errInvalidDSNNoSlash
	}

	if err = cfg.normalize(); err != nil {
		return nil, err
	}
	return
}

// parseDSNParams parses the DSN "query string"
// Values must be url.QueryEscape'ed
func parseDSNParams(cfg *Config, params string) (err error) {
	for _, v := range strings.Split(params, "&") {
		param := strings.SplitN(v, "=", 2)
		if len(param) != 2 {
			continue
		}

		// cfg params
		switch value := param[1]; param[0] {

		// Disable INFILE whitelist / enable all files
		case "allowAllFiles":
			var isBool bool
			cfg.AllowAllFiles, isBool = readBool(value)
			if !isBool {
				return errors.New("invalid bool value: " + value)
			}

		// Use cleartext authentication mode (MySQL 5.5.10+)
		case "allowCleartextPasswords":
			var isBool bool
			cfg.AllowCleartextPasswords, isBool = readBool(value)
			if !isBool {
				return errors.New("invalid bool value: " + value)
			}

		// Use native password authentication
		case "allowNativePasswords":
			var isBool bool
			cfg.AllowNativePasswords, isBool = readBool(value)
			if !isBool {
				return errors.New("invalid bool value: " + value)
			}

		// Use old authentication mode (pre MySQL 4.1)
		case "allowOldPasswords":
			var isBool bool
			cfg.AllowOldPasswords, isBool = readBool(value)
			if !isBool {
				return errors.New("invalid bool value: " + value)
			}

		// Switch "rowsAffected" mode
		case "clientFoundRows":
			var isBool bool
			cfg.ClientFoundRows, isBool = readBool(value)
			if !isBool {
				return errors.New("invalid bool value: " + value)
			}

		// Collation
		case "collation":
			cfg.Collation = value
			break

		case "columnsWithAlias":
			var isBool bool
			cfg.ColumnsWithAlias, isBool = readBool(value)
			if !isBool {
				return errors.New("invalid bool value: " + value)
			}

		// Compression
		case "compress":
			var isBool bool
			cfg.Compression, isBool = readBool(value)
			if !isBool {
				return errors.New("invalid bool value: " + value)
			}

		// Enable client side placeholder substitution
		case "interpolateParams":
			var isBool bool
			cfg.InterpolateParams, isBool = readBool(value)
			if !isBool {
				return errors.New("invalid bool value: " + value)
			}

		// Time Location
		case "loc":
			if value, err = url.QueryUnescape(value); err != nil {
				return
			}
			cfg.Loc, err = time.LoadLocation(value)
			if err != nil {
				return
			}

		// multiple statements in one query
		case "multiStatements":
			var isBool bool
			cfg.MultiStatements, isBool = readBool(value)
			if !isBool {
				return errors.New("invalid bool value: " + value)
			}

		// time.Time parsing
		case "parseTime":
			var isBool bool
			cfg.ParseTime, isBool = readBool(value)
			if !isBool {
				return errors.New("invalid bool value: " + value)
			}

		// I/O read Timeout
		case "readTimeout":
			cfg.ReadTimeout, err = time.ParseDuration(value)
			if err != nil {
				return
			}

		// Reject read-only connections
		case "rejectReadOnly":
			var isBool bool
			cfg.RejectReadOnly, isBool = readBool(value)
			if !isBool {
				return errors.New("invalid bool value: " + value)
			}

		// Strict mode
		case "strict":
			panic("strict mode has been removed. See https://github.com/go-sql-driver/mysql/wiki/strict-mode")

		// Dial Timeout
		case "timeout":
			cfg.Timeout, err = time.ParseDuration(value)
			if err != nil {
				return
			}

		// TLS-Encryption
		case "tls":
			boolValue, isBool := readBool(value)
			if isBool {
				if boolValue {
					cfg.TLSConfig = "true"
					cfg.tls = &tls.Config{}
					host, _, err := net.SplitHostPort(cfg.Addr)
					if err == nil {
						cfg.tls.ServerName = host
					}
				} else {
					cfg.TLSConfig = "false"
				}
			} else if vl := strings.ToLower(value); vl == "skip-verify" {
				cfg.TLSConfig = vl
				cfg.tls = &tls.Config{InsecureSkipVerify: true}
			} else {
				name, err := url.QueryUnescape(value)
				if err != nil {
					return fmt.Errorf("invalid value for TLS config name: %v", err)
				}

				if tlsConfig := getTLSConfigClone(name); tlsConfig != nil {
					if len(tlsConfig.ServerName) == 0 && !tlsConfig.InsecureSkipVerify {
						host, _, err := net.SplitHostPort(cfg.Addr)
						if err == nil {
							tlsConfig.ServerName = host
						}
					}

					cfg.TLSConfig = name
					cfg.tls = tlsConfig
				} else {
					return errors.New("invalid value / unknown config name: " + name)
				}
			}

		// I/O write Timeout
		case "writeTimeout":
			cfg.WriteTimeout, err = time.ParseDuration(value)
			if err != nil {
				return
			}
		case "maxAllowedPacket":
			cfg.MaxAllowedPacket, err = strconv.Atoi(value)
			if err != nil {
				return
			}
		default:
			// lazy init
			if cfg.Params == nil {
				cfg.Params = make(map[string]string)
			}

			if cfg.Params[param[0]], err = url.QueryUnescape(value); err != nil {
				return
			}
		}
	}

	return
}

func ensureHavePort(addr string) string {
	if _, _, err := net.SplitHostPort(addr); err != nil {
		return net.JoinHostPort(addr, "3306")
	}
	return addr
}<|MERGE_RESOLUTION|>--- conflicted
+++ resolved
@@ -57,10 +57,7 @@
 	MultiStatements         bool // Allow multiple statements in one query
 	ParseTime               bool // Parse time values to time.Time
 	RejectReadOnly          bool // Reject read-only connections
-<<<<<<< HEAD
-	Strict                  bool // Return warnings as errors
 	Compression             bool // Compress packets
-=======
 }
 
 // NewConfig creates a new Config and sets default values.
@@ -98,7 +95,6 @@
 	}
 
 	return nil
->>>>>>> ee359f95
 }
 
 // FormatDSN formats the given Config into a DSN string which can be passed to
