--- conflicted
+++ resolved
@@ -28,7 +28,6 @@
 }
 
 type mysqlConn struct {
-<<<<<<< HEAD
 	buf                 buffer
 	netConn             net.Conn
 	affectedRows        uint64
@@ -42,23 +41,8 @@
 	sequence            uint8
 	compressionSequence uint8
 	parseTime           bool
-	strict              bool
 	reader              packetReader
 	writer              io.Writer
-=======
-	buf              buffer
-	netConn          net.Conn
-	affectedRows     uint64
-	insertId         uint64
-	cfg              *Config
-	maxAllowedPacket int
-	maxWriteSize     int
-	writeTimeout     time.Duration
-	flags            clientFlag
-	status           statusFlag
-	sequence         uint8
-	parseTime        bool
->>>>>>> ee359f95
 
 	// for context support (Go 1.8+)
 	watching bool
