sudo: false
language: go
go:
  - 1.7.x
  - 1.8.x
  - 1.9.x
<<<<<<< HEAD
=======
  - 1.10.x
>>>>>>> 1a676ac6
  - master

before_install:
  - go get golang.org/x/tools/cmd/cover
  - go get github.com/mattn/goveralls

before_script:
  - echo -e "[server]\ninnodb_log_file_size=256MB\ninnodb_buffer_pool_size=512MB\nmax_allowed_packet=16MB" | sudo tee -a /etc/mysql/my.cnf
  - sudo service mysql restart
  - .travis/wait_mysql.sh
  - mysql -e 'create database gotest;'

matrix:
  include:
    - env: DB=MYSQL57
      sudo: required
      dist: trusty
<<<<<<< HEAD
      go: 1.9.x
=======
      go: 1.10.x
>>>>>>> 1a676ac6
      services:
        - docker
      before_install:
        - go get golang.org/x/tools/cmd/cover
        - go get github.com/mattn/goveralls
        - docker pull mysql:5.7
        - docker run -d -p 127.0.0.1:3307:3306 --name mysqld -e MYSQL_DATABASE=gotest -e MYSQL_USER=gotest -e MYSQL_PASSWORD=secret -e MYSQL_ROOT_PASSWORD=verysecret
          mysql:5.7 --innodb_log_file_size=256MB --innodb_buffer_pool_size=512MB --max_allowed_packet=16MB
        - sleep 30
        - cp .travis/docker.cnf ~/.my.cnf
        - mysql --print-defaults
        - .travis/wait_mysql.sh
      before_script:
        - export MYSQL_TEST_USER=gotest
        - export MYSQL_TEST_PASS=secret
        - export MYSQL_TEST_ADDR=127.0.0.1:3307
        - export MYSQL_TEST_CONCURRENT=1

    - env: DB=MARIA55
      sudo: required
      dist: trusty
<<<<<<< HEAD
      go: 1.9.x
=======
      go: 1.10.x
>>>>>>> 1a676ac6
      services:
        - docker
      before_install:
        - go get golang.org/x/tools/cmd/cover
        - go get github.com/mattn/goveralls
        - docker pull mariadb:5.5
        - docker run -d -p 127.0.0.1:3307:3306 --name mysqld -e MYSQL_DATABASE=gotest -e MYSQL_USER=gotest -e MYSQL_PASSWORD=secret -e MYSQL_ROOT_PASSWORD=verysecret
          mariadb:5.5 --innodb_log_file_size=256MB --innodb_buffer_pool_size=512MB --max_allowed_packet=16MB
        - sleep 30
        - cp .travis/docker.cnf ~/.my.cnf
        - mysql --print-defaults
        - .travis/wait_mysql.sh
      before_script:
        - export MYSQL_TEST_USER=gotest
        - export MYSQL_TEST_PASS=secret
        - export MYSQL_TEST_ADDR=127.0.0.1:3307
        - export MYSQL_TEST_CONCURRENT=1

    - env: DB=MARIA10_1
      sudo: required
      dist: trusty
<<<<<<< HEAD
      go: 1.9.x
=======
      go: 1.10.x
>>>>>>> 1a676ac6
      services:
        - docker
      before_install:
        - go get golang.org/x/tools/cmd/cover
        - go get github.com/mattn/goveralls
        - docker pull mariadb:10.1
        - docker run -d -p 127.0.0.1:3307:3306 --name mysqld -e MYSQL_DATABASE=gotest -e MYSQL_USER=gotest -e MYSQL_PASSWORD=secret -e MYSQL_ROOT_PASSWORD=verysecret
          mariadb:10.1 --innodb_log_file_size=256MB --innodb_buffer_pool_size=512MB --max_allowed_packet=16MB
        - sleep 30
        - cp .travis/docker.cnf ~/.my.cnf
        - mysql --print-defaults
        - .travis/wait_mysql.sh
      before_script:
        - export MYSQL_TEST_USER=gotest
        - export MYSQL_TEST_PASS=secret
        - export MYSQL_TEST_ADDR=127.0.0.1:3307
        - export MYSQL_TEST_CONCURRENT=1

script:
  - go test -v -covermode=count -coverprofile=coverage.out
  - go vet ./...
<<<<<<< HEAD
  - test -z "$(gofmt -d -s . | tee /dev/stderr)"
=======
  - .travis/gofmt.sh
>>>>>>> 1a676ac6
after_script:
  - $HOME/gopath/bin/goveralls -coverprofile=coverage.out -service=travis-ci<|MERGE_RESOLUTION|>--- conflicted
+++ resolved
@@ -4,10 +4,7 @@
   - 1.7.x
   - 1.8.x
   - 1.9.x
-<<<<<<< HEAD
-=======
   - 1.10.x
->>>>>>> 1a676ac6
   - master
 
 before_install:
@@ -25,11 +22,7 @@
     - env: DB=MYSQL57
       sudo: required
       dist: trusty
-<<<<<<< HEAD
-      go: 1.9.x
-=======
       go: 1.10.x
->>>>>>> 1a676ac6
       services:
         - docker
       before_install:
@@ -51,11 +44,7 @@
     - env: DB=MARIA55
       sudo: required
       dist: trusty
-<<<<<<< HEAD
-      go: 1.9.x
-=======
       go: 1.10.x
->>>>>>> 1a676ac6
       services:
         - docker
       before_install:
@@ -77,11 +66,7 @@
     - env: DB=MARIA10_1
       sudo: required
       dist: trusty
-<<<<<<< HEAD
-      go: 1.9.x
-=======
       go: 1.10.x
->>>>>>> 1a676ac6
       services:
         - docker
       before_install:
@@ -103,10 +88,6 @@
 script:
   - go test -v -covermode=count -coverprofile=coverage.out
   - go vet ./...
-<<<<<<< HEAD
-  - test -z "$(gofmt -d -s . | tee /dev/stderr)"
-=======
   - .travis/gofmt.sh
->>>>>>> 1a676ac6
 after_script:
   - $HOME/gopath/bin/goveralls -coverprofile=coverage.out -service=travis-ci